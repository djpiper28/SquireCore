--- conflicted
+++ resolved
@@ -17,12 +17,8 @@
 [dependencies]
 #In-house deps
 cycle_map = { version = "0.1.1", features = ["serde"] }
-<<<<<<< HEAD
-mtgjson = { git = "https://github.com/TylerBloom/mtgjson-rust-sdk", default-features = false }
-=======
 mtgjson = { git = "https://github.com/TylerBloom/mtgjson-rust-sdk", rev="864d71022fd285defb371626e06d6de7c7119f45", default-features = false }
 # mtgjson = { path = "../mtgjson-rust-sdk", features = ["deck_sites"] }
->>>>>>> 3fedd3ae
 lazy_static = "1.4.0"
 
 uuid = { version = "1.1", features = ["serde", "v4"] }
