--- conflicted
+++ resolved
@@ -37,13 +37,7 @@
 
     /// Returns a list of copied player ids, this is used in FFI mostly.
     pub fn get_player_ids(&self) -> Vec<PlayerId> {
-<<<<<<< HEAD
-        let mut ret: Vec<PlayerId> = Vec::new();
-        self.players.iter().for_each(|(id, _)| ret.push(*id));
-        ret
-=======
         self.players.iter().map(|(id, _)| *id).collect()
->>>>>>> 3fedd3ae
     }
 
     /// Checks in a player for registration
@@ -93,17 +87,10 @@
 
     /// Creates a new player
     pub fn add_player(&mut self, account: SquireAccount) -> Result<PlayerId, TournamentError> {
-<<<<<<< HEAD
-        if self.verify_identifier(&PlayerIdentifier::Name(account.user_name.clone())) {
-            Err(TournamentError::PlayerLookup)
-        } else {
-            let name = account.user_name.clone();
-=======
         if self.verify_identifier(&PlayerIdentifier::Name(account.get_user_name().clone())) {
             Err(TournamentError::PlayerLookup)
         } else {
             let name = account.get_user_name().clone();
->>>>>>> 3fedd3ae
             let plyr = Player::from_account(account);
             let digest = Ok(plyr.id);
             self.name_and_id.insert(name, plyr.id);
