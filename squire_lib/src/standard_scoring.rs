--- conflicted
+++ resolved
@@ -1,21 +1,6 @@
 use std::{
     collections::{HashMap, HashSet},
     fmt::{Display, Write as _},
-<<<<<<< HEAD
-};
-
-use serde::{Deserialize, Serialize};
-
-use crate::{
-    identifiers::PlayerId,
-    player_registry::PlayerRegistry,
-    round::{Round, RoundResult},
-    round_registry::RoundRegistry,
-    scoring::{Score, Standings},
-    settings::StandardScoringSetting,
-};
-
-=======
 };
 
 use serde::{Deserialize, Serialize};
@@ -29,7 +14,6 @@
     settings::StandardScoringSetting,
 };
 
->>>>>>> 3fedd3ae
 #[derive(Debug, Clone, PartialEq, PartialOrd, Serialize, Deserialize)]
 #[repr(C)]
 /// The score type used by the standard scoring system
