use std::{
    alloc::{Allocator, Layout, System},
    os::raw::{c_char, c_void},
    ptr,
};

use dashmap::DashMap;
use once_cell::sync::OnceCell;
<<<<<<< HEAD
use std::alloc::{Allocator, Layout, System};
use std::os::raw::{c_char, c_void};
use std::ptr;

=======

use crate::{identifiers::TournamentId, tournament::Tournament};

>>>>>>> 3fedd3ae
/// A map of tournament ids to tournaments
/// this is used for allocating ffi tournaments
/// all ffi tournaments are always deeply copied
/// at the lanuage barrier
pub static mut FFI_TOURNAMENT_REGISTRY: OnceCell<DashMap<TournamentId, Tournament>> =
    OnceCell::new();

/// Call this in main()
/// Inits the internal structs of squire lib for FFI.
#[no_mangle]
pub unsafe extern "C" fn init_squire_ffi() {
<<<<<<< HEAD
    let map: DashMap<TournamentId, Tournament> = DashMap::new();
    FFI_TOURNAMENT_REGISTRY.set(map).unwrap();
}

/// Helper function for cloning strings
/// Returns NULL on error
pub fn clone_string_to_c_string(s: String) -> *mut c_char {
    unsafe {
        let len: usize = s.len() + 1;
        let s_str = s.as_bytes();

        let ptr = System
            .allocate(Layout::from_size_align(len, 1).unwrap())
            .unwrap()
            .as_mut_ptr() as *mut c_char;
        let slice = &mut *(ptr::slice_from_raw_parts(ptr, len) as *mut [c_char]);
        let mut i: usize = 0;
        while i < s.len() {
            slice[i] = s_str[i] as i8;
            i += 1;
        }
        slice[s.len()] = 0;

        return ptr;
    }
=======
    FFI_TOURNAMENT_REGISTRY
        .set(DashMap::<TournamentId, Tournament>::new())
        .unwrap();
}

/// Helper function for cloning strings. Assumes that the given string is a Rust string, i.e. it
/// does not end in a NULL char. Returns NULL on error
pub fn clone_string_to_c_string(mut s: String) -> *mut c_char {
    s.push(char::default());

    let ptr = System
        .allocate(Layout::from_size_align(s.len(), 1).unwrap())
        .unwrap()
        .as_mut_ptr() as *mut c_char;

    let slice = unsafe { &mut *(ptr::slice_from_raw_parts(ptr, s.len()) as *mut [c_char]) };
    slice.iter_mut().zip(s.chars()).for_each(|(dst, c)| {
        *dst = c as i8;
    });

    ptr
>>>>>>> 3fedd3ae
}

/// Deallocates a block assigned in the FFI portion,
/// use this when handling with squire strings
#[no_mangle]
pub unsafe extern "C" fn sq_free(pointer: *mut c_void, len: usize) {
    System.deallocate(
        ptr::NonNull::new(pointer as *mut u8).unwrap(),
        Layout::from_size_align(len, 1).unwrap(),
    );
}<|MERGE_RESOLUTION|>--- conflicted
+++ resolved
@@ -6,16 +6,9 @@
 
 use dashmap::DashMap;
 use once_cell::sync::OnceCell;
-<<<<<<< HEAD
-use std::alloc::{Allocator, Layout, System};
-use std::os::raw::{c_char, c_void};
-use std::ptr;
-
-=======
 
 use crate::{identifiers::TournamentId, tournament::Tournament};
 
->>>>>>> 3fedd3ae
 /// A map of tournament ids to tournaments
 /// this is used for allocating ffi tournaments
 /// all ffi tournaments are always deeply copied
@@ -27,33 +20,6 @@
 /// Inits the internal structs of squire lib for FFI.
 #[no_mangle]
 pub unsafe extern "C" fn init_squire_ffi() {
-<<<<<<< HEAD
-    let map: DashMap<TournamentId, Tournament> = DashMap::new();
-    FFI_TOURNAMENT_REGISTRY.set(map).unwrap();
-}
-
-/// Helper function for cloning strings
-/// Returns NULL on error
-pub fn clone_string_to_c_string(s: String) -> *mut c_char {
-    unsafe {
-        let len: usize = s.len() + 1;
-        let s_str = s.as_bytes();
-
-        let ptr = System
-            .allocate(Layout::from_size_align(len, 1).unwrap())
-            .unwrap()
-            .as_mut_ptr() as *mut c_char;
-        let slice = &mut *(ptr::slice_from_raw_parts(ptr, len) as *mut [c_char]);
-        let mut i: usize = 0;
-        while i < s.len() {
-            slice[i] = s_str[i] as i8;
-            i += 1;
-        }
-        slice[s.len()] = 0;
-
-        return ptr;
-    }
-=======
     FFI_TOURNAMENT_REGISTRY
         .set(DashMap::<TournamentId, Tournament>::new())
         .unwrap();
@@ -75,7 +41,6 @@
     });
 
     ptr
->>>>>>> 3fedd3ae
 }
 
 /// Deallocates a block assigned in the FFI portion,
