<<<<<<< HEAD
use crate::ffi::{clone_string_to_c_string, FFI_TOURNAMENT_REGISTRY};
use crate::{
    identifiers::{PlayerId, TournamentId},
    player::{Player, PlayerStatus},
};
use std::option::Option;
use std::os::raw::c_char;
=======
use std::os::raw::c_char;

use crate::{
    ffi::{clone_string_to_c_string, FFI_TOURNAMENT_REGISTRY},
    identifiers::{PlayerId, TournamentId},
    player::{Player, PlayerStatus},
};
>>>>>>> 3fedd3ae

impl PlayerId {
    /// Returns the player if it can be found in the tournament
    fn get_tourn_player(self, tid: TournamentId) -> Option<Player> {
<<<<<<< HEAD
        unsafe {
            match FFI_TOURNAMENT_REGISTRY.get_mut().unwrap().get(&tid) {
                Some(t) => {
                    return t.player_reg.get_player(&self.into()).cloned();
                }
                None => {
                    println!("[FFI]: Cannot find tournament in get_tourn_player();");
                    return None;
                }
=======
        match FFI_TOURNAMENT_REGISTRY.get().unwrap().get(&tid) {
            // TODO: Get rid of this extra clone
            Some(t) => t.player_reg.get_player(&self.into()).cloned(),
            None => {
                println!(
                    "[FFI]: Cannot find tournament '{}' during call from PlayerId",
                    *tid
                );
                None
>>>>>>> 3fedd3ae
            }
        }
    }

    /// Returns the player name if they can be found
    /// NULL is returned on error or, failure to find
    #[no_mangle]
    pub extern "C" fn pid_name(self, tid: TournamentId) -> *const c_char {
<<<<<<< HEAD
        match self.get_tourn_player(tid) {
            Some(p) => {
                return clone_string_to_c_string(p.name);
            }
            None => {
                return std::ptr::null();
            }
        }
=======
        self.get_tourn_player(tid)
            .map(|p| clone_string_to_c_string(p.name.clone()))
            .unwrap_or_else(|| std::ptr::null::<i8>() as *mut i8)
>>>>>>> 3fedd3ae
    }

    /// Returns the player's game name if they can be found
    /// NULL is returned on error or, failure to find
    #[no_mangle]
    pub extern "C" fn pid_game_name(self, tid: TournamentId) -> *const c_char {
<<<<<<< HEAD
        let player: Player;
        match self.get_tourn_player(tid) {
            Some(p) => player = p,
            None => {
                return std::ptr::null();
            }
        }

        match player.game_name {
            Some(n) => {
                return clone_string_to_c_string(n);
            }
            None => {
                return std::ptr::null();
            }
=======
        if let Some(Some(name)) = self.get_tourn_player(tid).map(|p| p.game_name) {
            clone_string_to_c_string(name)
        } else {
            std::ptr::null()
>>>>>>> 3fedd3ae
        }
    }

    /// Returns the player's status if they can be found
    /// Dropped on error.
    #[no_mangle]
    pub extern "C" fn pid_status(self, tid: TournamentId) -> PlayerStatus {
<<<<<<< HEAD
        match self.get_tourn_player(tid) {
            Some(p) => {
                return p.status;
            }
            None => {
                return PlayerStatus::Dropped;
            }
        }
=======
        self.get_tourn_player(tid)
            .map(|p| p.status)
            .unwrap_or(PlayerStatus::Dropped)
>>>>>>> 3fedd3ae
    }
}<|MERGE_RESOLUTION|>--- conflicted
+++ resolved
@@ -1,12 +1,3 @@
-<<<<<<< HEAD
-use crate::ffi::{clone_string_to_c_string, FFI_TOURNAMENT_REGISTRY};
-use crate::{
-    identifiers::{PlayerId, TournamentId},
-    player::{Player, PlayerStatus},
-};
-use std::option::Option;
-use std::os::raw::c_char;
-=======
 use std::os::raw::c_char;
 
 use crate::{
@@ -14,22 +5,10 @@
     identifiers::{PlayerId, TournamentId},
     player::{Player, PlayerStatus},
 };
->>>>>>> 3fedd3ae
 
 impl PlayerId {
     /// Returns the player if it can be found in the tournament
     fn get_tourn_player(self, tid: TournamentId) -> Option<Player> {
-<<<<<<< HEAD
-        unsafe {
-            match FFI_TOURNAMENT_REGISTRY.get_mut().unwrap().get(&tid) {
-                Some(t) => {
-                    return t.player_reg.get_player(&self.into()).cloned();
-                }
-                None => {
-                    println!("[FFI]: Cannot find tournament in get_tourn_player();");
-                    return None;
-                }
-=======
         match FFI_TOURNAMENT_REGISTRY.get().unwrap().get(&tid) {
             // TODO: Get rid of this extra clone
             Some(t) => t.player_reg.get_player(&self.into()).cloned(),
@@ -39,7 +18,6 @@
                     *tid
                 );
                 None
->>>>>>> 3fedd3ae
             }
         }
     }
@@ -48,48 +26,19 @@
     /// NULL is returned on error or, failure to find
     #[no_mangle]
     pub extern "C" fn pid_name(self, tid: TournamentId) -> *const c_char {
-<<<<<<< HEAD
-        match self.get_tourn_player(tid) {
-            Some(p) => {
-                return clone_string_to_c_string(p.name);
-            }
-            None => {
-                return std::ptr::null();
-            }
-        }
-=======
         self.get_tourn_player(tid)
             .map(|p| clone_string_to_c_string(p.name.clone()))
             .unwrap_or_else(|| std::ptr::null::<i8>() as *mut i8)
->>>>>>> 3fedd3ae
     }
 
     /// Returns the player's game name if they can be found
     /// NULL is returned on error or, failure to find
     #[no_mangle]
     pub extern "C" fn pid_game_name(self, tid: TournamentId) -> *const c_char {
-<<<<<<< HEAD
-        let player: Player;
-        match self.get_tourn_player(tid) {
-            Some(p) => player = p,
-            None => {
-                return std::ptr::null();
-            }
-        }
-
-        match player.game_name {
-            Some(n) => {
-                return clone_string_to_c_string(n);
-            }
-            None => {
-                return std::ptr::null();
-            }
-=======
         if let Some(Some(name)) = self.get_tourn_player(tid).map(|p| p.game_name) {
             clone_string_to_c_string(name)
         } else {
             std::ptr::null()
->>>>>>> 3fedd3ae
         }
     }
 
@@ -97,19 +46,8 @@
     /// Dropped on error.
     #[no_mangle]
     pub extern "C" fn pid_status(self, tid: TournamentId) -> PlayerStatus {
-<<<<<<< HEAD
-        match self.get_tourn_player(tid) {
-            Some(p) => {
-                return p.status;
-            }
-            None => {
-                return PlayerStatus::Dropped;
-            }
-        }
-=======
         self.get_tourn_player(tid)
             .map(|p| p.status)
             .unwrap_or(PlayerStatus::Dropped)
->>>>>>> 3fedd3ae
     }
 }