--- conflicted
+++ resolved
@@ -44,7 +44,6 @@
         }
     }
 
-<<<<<<< HEAD
     /// Returns a list of copied round ids, this is used in FFI mostly.
     pub fn get_round_ids(&self) -> Vec<RoundId> {
         let mut ret: Vec<RoundId> = Vec::new();
@@ -52,8 +51,6 @@
         ret
     }
 
-=======
->>>>>>> 3fedd3ae
     /// Gets the next table number. Not all pairing systems force all matches to be over before
     /// pairing more players. This ensure new rounds don't the same table number as an active round
     pub(crate) fn get_table_number(&self) -> u64 {
@@ -216,8 +213,6 @@
         }
     }
 
-<<<<<<< HEAD
-=======
     // TODO: Rework
     /// Gets a Vec of `&mut Round`
     pub fn get_player_active_rounds(&mut self, id: &PlayerId) -> Vec<&mut Round> {
@@ -228,7 +223,6 @@
             .collect()
     }
 
->>>>>>> 3fedd3ae
     /// Sets the length for new rounds
     pub fn set_round_length(&mut self, length: Duration) {
         self.length = length;
