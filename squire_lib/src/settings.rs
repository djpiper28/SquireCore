--- conflicted
+++ resolved
@@ -53,11 +53,6 @@
 #[derive(Serialize, Deserialize, Debug, Clone, PartialEq, Eq)]
 /// A set of adjustable default settings for a pairings system.
 pub struct PairingSettingsTree {
-<<<<<<< HEAD
-    /// Settigns for swiss pairings
-    pub swiss: SwissPairingsSettingsTree,
-    /// Settigns for fluid pairings
-=======
     /// The number of players that will be in a match
     pub match_size: u8,
     /// The number of pairs of players that have already played against each other that can be in a
@@ -68,15 +63,12 @@
     /// Settings for swiss pairings
     pub swiss: SwissPairingsSettingsTree,
     /// Settings for fluid pairings
->>>>>>> 3fedd3ae
     pub fluid: FluidPairingsSettingsTree,
 }
 
 #[derive(Serialize, Deserialize, Debug, Clone, PartialEq, Eq)]
 /// An enum that encodes all the adjustable settings of all pairing systems
 pub enum PairingSetting {
-<<<<<<< HEAD
-=======
     /// Adjusts the number of players that will be in a match
     MatchSize(u8),
     /// Adjusts the number of pairs of players that have already played against each other that can be in a
@@ -84,7 +76,6 @@
     RepairTolerance(u64),
     /// Adjusts the algorithm that will be used to pair players
     Algorithm(PairingAlgorithm),
->>>>>>> 3fedd3ae
     /// Settings for the swiss pairings system
     Swiss(SwissPairingsSetting),
     /// Settings for the fluid pairings system
@@ -108,11 +99,6 @@
 #[derive(Serialize, Deserialize, Debug, Clone, PartialEq, Eq)]
 /// A set of adjustable default settings for a swiss pairing system.
 pub struct SwissPairingsSettingsTree {
-<<<<<<< HEAD
-    /// The default round size
-    pub match_size: u8,
-=======
->>>>>>> 3fedd3ae
     /// The default on the check in strategy
     pub do_check_ins: bool,
 }
@@ -121,37 +107,17 @@
 #[repr(C)]
 /// An enum that encodes all the adjustable settings of swiss pairing systems
 pub enum SwissPairingsSetting {
-<<<<<<< HEAD
-    /// The number of players per round
-    MatchSize(u8),
-=======
->>>>>>> 3fedd3ae
     /// Whether or not player need to check in before a round is paired
     DoCheckIns(bool),
 }
 
 #[derive(Serialize, Deserialize, Debug, Clone, PartialEq, Eq)]
 /// A set of adjustable default settings for a fluid pairing system.
-<<<<<<< HEAD
-pub struct FluidPairingsSettingsTree {
-    /// The default round size
-    pub match_size: u8,
-}
-
-#[derive(Serialize, Deserialize, Debug, Clone, PartialEq, Eq)]
-#[repr(C)]
-/// An enum that encodes all the adjustable settings of fluid pairing systems
-pub enum FluidPairingsSetting {
-    /// The number of players per round
-    MatchSize(u8),
-}
-=======
 pub struct FluidPairingsSettingsTree {}
 
 #[derive(Serialize, Deserialize, Debug, Clone, PartialEq, Eq)]
 /// An enum that encodes all the adjustable settings of fluid pairing systems
 pub enum FluidPairingsSetting {}
->>>>>>> 3fedd3ae
 
 #[derive(Serialize, Deserialize, Debug, Clone, PartialEq)]
 /// A set of adjustable default settings for a standard scoring system.
@@ -221,8 +187,6 @@
 }
 
 impl TournamentSettingsTree {
-<<<<<<< HEAD
-=======
     /// Creates a settings tree for all tournament settings
     pub fn new() -> TournamentSettingsTree {
         TournamentSettingsTree {
@@ -238,7 +202,6 @@
         }
     }
 
->>>>>>> 3fedd3ae
     /// Converts the settings tree into a vector of tournaments settings, the preset determines
     /// which system subtree is used
     pub fn as_settings(&self, preset: TournamentPreset) -> Vec<TournamentSetting> {
@@ -303,19 +266,6 @@
 }
 
 impl PairingSettingsTree {
-<<<<<<< HEAD
-    /// Converts pairings setting tree into a vector of tournament settings
-    pub fn as_settings(&self, preset: TournamentPreset) -> Vec<TournamentSetting> {
-        match preset {
-            TournamentPreset::Swiss => {
-                vec![
-                    SwissPairingsSetting::MatchSize(self.swiss.match_size).into(),
-                    SwissPairingsSetting::DoCheckIns(self.swiss.do_check_ins).into(),
-                ]
-            }
-            TournamentPreset::Fluid => {
-                vec![FluidPairingsSetting::MatchSize(self.fluid.match_size).into()]
-=======
     /// Creates a settings tree for all pairings systems
     pub fn new() -> PairingSettingsTree {
         PairingSettingsTree {
@@ -363,33 +313,12 @@
             }
             Swiss(s) => {
                 self.swiss.update_setting(s);
->>>>>>> 3fedd3ae
             }
         }
     }
 }
 
 impl ScoringSettingsTree {
-<<<<<<< HEAD
-    /// Converts the tree in a vector of tournament settings, one for every field
-    pub fn as_settings(&self, _: TournamentPreset) -> Vec<TournamentSetting> {
-        use StandardScoringSetting::*;
-        vec![
-            MatchWinPoints(self.standard.match_win_points).into(),
-            MatchDrawPoints(self.standard.match_draw_points).into(),
-            MatchLossPoints(self.standard.match_loss_points).into(),
-            GameWinPoints(self.standard.game_win_points).into(),
-            GameDrawPoints(self.standard.game_draw_points).into(),
-            GameLossPoints(self.standard.game_loss_points).into(),
-            ByePoints(self.standard.bye_points).into(),
-            IncludeByes(self.standard.include_byes).into(),
-            IncludeMatchPoints(self.standard.include_byes).into(),
-            IncludeGamePoints(self.standard.include_byes).into(),
-            IncludeMwp(self.standard.include_mwp).into(),
-            IncludeGwp(self.standard.include_gwp).into(),
-            IncludeOppMwp(self.standard.include_opp_mwp).into(),
-            IncludeOppGwp(self.standard.include_opp_gwp).into(),
-=======
     /// Creates a settings tree for all scoring systems
     pub fn new() -> ScoringSettingsTree {
         ScoringSettingsTree {
@@ -503,7 +432,6 @@
             IncludeGwp(self.include_gwp),
             IncludeOppMwp(self.include_opp_mwp),
             IncludeOppGwp(self.include_opp_gwp),
->>>>>>> 3fedd3ae
         ]
     }
 
