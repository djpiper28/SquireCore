--- conflicted
+++ resolved
@@ -9,11 +9,7 @@
 {
 }
 
-<<<<<<< HEAD
-#[derive(Debug, Serialize, Deserialize)]
-=======
 #[derive(Debug, Clone, Serialize, Deserialize)]
->>>>>>> 3fedd3ae
 /// An ordered collection of scores
 pub struct Standings<S> {
     /// The player, score pairings
