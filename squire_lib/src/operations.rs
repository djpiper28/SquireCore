use std::time::Duration;

use serde::{Deserialize, Serialize};
use uuid::Uuid;

use mtgjson::model::deck::Deck;

use crate::{
    accounts::SquireAccount,
    admin::TournOfficialId,
    error::TournamentError,
<<<<<<< HEAD
    identifiers::{OpId, PlayerIdentifier, RoundIdentifier},
=======
    identifiers::{AdminId, OpId, PlayerIdentifier, RoundIdentifier},
>>>>>>> b35082d5
    round::{RoundResult, RoundStatus},
    settings::TournamentSetting,
    tournament::TournamentPreset,
};

/// This enum captures all ways in which a tournament can mutate.
#[derive(Serialize, Deserialize, Debug, Clone, PartialEq)]
pub enum TournOp {
    // Top level operations
    /// Operation to mark the creation of a tournament
    Create(SquireAccount, String, TournamentPreset, String),
    // Non-admin operations
    /// Operation for a player check themself into a tournament
    CheckIn(PlayerIdentifier),
    /// Operation for a player register themself for a tournament
    RegisterPlayer(SquireAccount),
    /// Operation for a player drop themself from a tournament
    DropPlayer(PlayerIdentifier),
    /// Operation for a player record their round result
    RecordResult(RoundIdentifier, RoundResult),
    /// Operation for a player confirm their round result
    ConfirmResult(PlayerIdentifier),
    /// Operation for a player add a deck to their registration information
    AddDeck(PlayerIdentifier, String, Deck),
    /// Operation for a player remove a deck to their registration information
    RemoveDeck(PlayerIdentifier, String),
    /// Operation for a player set their gamer tag
    SetGamerTag(PlayerIdentifier, String),
    /// Operation for a player to mark themself as ready for their next round
    ReadyPlayer(PlayerIdentifier),
    /// Operation for a player to mark themself as unready for their next round
    UnReadyPlayer(PlayerIdentifier),
    // Judge/Admin-level operations
    /// Operation for adding a guest player to a tournament (i.e. someone without an account)
    RegisterGuest(TournOfficialId, String),
    /// Operation to register a player via an admin
    AdminRegisterPlayer(TournOfficialId, String),
    /// Operation to record the result of a round via an admin
    AdminRecordResult(TournOfficialId, RoundIdentifier, RoundResult),
    /// Operation to confirm the result of a round via an admin
    AdminConfirmResult(TournOfficialId, PlayerIdentifier),
    /// Operation to add a deck for a player via an admin
    AdminAddDeck(TournOfficialId, PlayerIdentifier, String, Deck),
    /// Operation to mark a player as ready for their next round via an admin
    AdminReadyPlayer(TournOfficialId, PlayerIdentifier),
    /// Operation to mark a player as unready for their next round via an admin
    AdminUnReadyPlayer(TournOfficialId, PlayerIdentifier),
    /// Operation to give a round a time extension
    TimeExtension(TournOfficialId, RoundIdentifier, Duration),
    // Admin-level operations
    /// Operation to check the registration status of the tournament
    UpdateReg(AdminId, bool),
    /// Operation to start a tournament
    Start(AdminId),
    /// Operation to freeze a tournament
    Freeze(AdminId),
    /// Operation to thaw a tournament
    Thaw(AdminId),
    /// Operation to end a tournament
    End(AdminId),
    /// Operation to cancel a tournament
    Cancel(AdminId),
    /// Operation to overwrite the result of a round via an admin (used after a confirmation)
    AdminOverwriteResult(AdminId, RoundIdentifier, RoundResult),
    /// Operation for adding a new judge to the tournament
    RegisterJudge(AdminId, SquireAccount),
    /// Operation for adding a new tournament admin
    RegisterAdmin(AdminId, SquireAccount),
    /// Operation to drop a player via an admin
    AdminDropPlayer(AdminId, PlayerIdentifier),
    /// Operation to kill a round
    RemoveRound(AdminId, RoundIdentifier),
    /// Operation to update a single tournament setting
    UpdateTournSetting(AdminId, TournamentSetting),
    /// Operation to give a player a bye
    GiveBye(AdminId, PlayerIdentifier),
    /// Operation to manually create a round
    CreateRound(AdminId, Vec<PlayerIdentifier>),
    /// Operation to attempt to pair the next set of rounds
    PairRound(AdminId),
    /// Operation to cut to the top N players (by standings)
    Cut(AdminId, usize),
    /// Operation to prune excess decks from players
    PruneDecks(AdminId),
    /// Operation to prune players that aren't fully registered
    PrunePlayers(AdminId),
}

#[derive(Debug, Clone, PartialEq, Eq, Serialize, Deserialize)]
/// An enum that encodes all possible data after successfully applying a tournament operation
pub enum OpData {
    /// There is no data to be returned
    Nothing,
    /// A player was registerd and this is their id
    RegisterPlayer(PlayerIdentifier),
    /// A round result was confirmed and this is the current status of that round
    ConfirmResult(RoundStatus),
    /// A player was given a bye and this is the id of that round
    GiveBye(RoundIdentifier),
    /// A round was manually created and this is that round's id
    CreateRound(RoundIdentifier),
    /// The next set of rounds was paired and these are those round's ids
    Pair(Vec<RoundIdentifier>),
}

/// A shorthand for the outcome of attempting to apply an operation to a tournament
pub type OpResult = Result<OpData, TournamentError>;

#[derive(Serialize, Deserialize, Debug, Clone, PartialEq)]
/// An full operation used by the tournament manager to help track metadata for client-server
/// syncing
pub struct FullOp {
    pub(crate) op: TournOp,
    pub(crate) id: OpId,
    pub(crate) active: bool,
}

#[derive(Serialize, Deserialize, Debug, Clone)]
/// An ordered list of all operations applied to a tournament
pub struct OpLog {
    pub(crate) ops: Vec<FullOp>,
}

#[derive(Serialize, Deserialize, Debug, Clone)]
/// An ordered list of some of the operations applied to a tournament
pub struct OpSlice {
    pub(crate) ops: Vec<FullOp>,
}

#[derive(Serialize, Deserialize, Debug, Clone)]
/// A struct to help resolve syncing op logs
pub struct OpSync {
    pub(crate) ops: OpSlice,
}

#[derive(Serialize, Deserialize, Debug, Clone)]
/// An enum to help track the progress of the syncing of two op logs
pub enum SyncStatus {
    /// There was an error when attempting to initially sync
    SyncError(SyncError),
    /// There are discrepancies in between the two logs that are being synced
    InProgress(Blockage),
    /// The logs have been successfully syncs
    Completed(OpSync),
}

/// An enum to that captures the error that might occur when sync op logs.
/// `UnknownOperation` encodes that first operation in an OpSlice is unknown
/// `RollbackFound` encode that a rollback has occured remotely but not locally and returns an
/// OpSlice that contains everything since that rollback. When recieved, this new log should
/// overwrite the local log
#[derive(Serialize, Deserialize, Debug, Clone)]
pub enum SyncError {
    /// One of the log was empty
    EmptySync,
    /// The starting operation of the slice in unknown to the other log
    UnknownOperation(FullOp),
    /// One of the logs contains a rollback that the other doesn't have
    RollbackFound(OpSlice),
}

#[derive(Serialize, Deserialize, Debug, Clone)]
/// An enum that encodes that errors that can occur during a rollback
pub enum RollbackError {
    /// The rollback slice has an unknown starting point
    SliceError(SyncError),
    /// The log that doesn't contain the rollback contains operations that the rolled back log
    /// doesn't contain
    OutOfSync(OpSync),
}

#[derive(Serialize, Deserialize, Debug, Clone)]
/// A struct to help resolve blockages
pub struct Blockage {
    pub(crate) known: OpSlice,
    pub(crate) agreed: OpSlice,
    pub(crate) other: OpSlice,
    pub(crate) problem: (FullOp, FullOp),
}

#[derive(Serialize, Deserialize, Debug, Clone)]
/// A struct used to communicate a rollback
pub struct Rollback {
    pub(crate) ops: OpSlice,
}

impl Blockage {
    /// Returns the problematic pair of operations.
    pub fn problem(&self) -> (FullOp, FullOp) {
        self.problem.clone()
    }

    /// Resolves the current problem by keeping the given solution and deleting the other, consuming self.
    ///
    /// The `Ok` varient is returned if the given operation is one of the problematic operations.
    /// It contains the rectified logs.
    ///
    /// The `Err` varient is returned if the given operation isn't one of the problematic operations, containing `self`.
    pub fn pick_and_continue(mut self, op: FullOp) -> SyncStatus {
        if op == self.problem.0 {
            self.agreed.add_op(self.problem.0.clone());
        } else if op == self.problem.1 {
            self.agreed.add_op(self.problem.1.clone());
        } else {
            return SyncStatus::InProgress(self);
        }
        self.attempt_resolution()
    }

    /// Resolves the current problem by ordering the problematic solutions, consuming self.
    ///
    /// The `Ok` varient is returned if the given operation is one of the problematic operations.
    /// It contains the rectified logs.
    ///
    /// The `Err` varient is returned if the given operation isn't one of the problematic operations, containing `self`.
    pub fn order_and_continue(mut self, first: FullOp) -> SyncStatus {
        if first == self.problem.0 {
            self.agreed.add_op(self.problem.0.clone());
            self.agreed.add_op(self.problem.1.clone());
        } else if first == self.problem.1 {
            self.agreed.add_op(self.problem.1.clone());
            self.agreed.add_op(self.problem.0.clone());
        } else {
            return SyncStatus::InProgress(self);
        }
        self.attempt_resolution()
    }

    /// Resolves the current problem by applying exactly one operation and putting the other back
    /// in its slice, consuming self.
    pub fn push_and_continue(mut self, apply: FullOp) -> SyncStatus {
        if apply == self.problem.0 {
            self.agreed.add_op(self.problem.0.clone());
            self.other.ops.insert(0, self.problem.1.clone());
        } else if apply == self.problem.1 {
            self.agreed.add_op(self.problem.1.clone());
            self.known.ops.insert(0, self.problem.0.clone());
        } else {
            return SyncStatus::InProgress(self);
        }
        self.attempt_resolution()
    }

    fn attempt_resolution(mut self) -> SyncStatus {
        match self.known.merge(self.other) {
            SyncStatus::Completed(sync) => {
                self.agreed.ops.extend(sync.ops.ops.into_iter());
                SyncStatus::Completed(OpSync { ops: self.agreed })
            }
            SyncStatus::InProgress(mut block) => {
                self.agreed.ops.extend(block.agreed.ops.into_iter());
                block.agreed = self.agreed;
                SyncStatus::InProgress(block)
            }
            SyncStatus::SyncError(e) => match e {
                SyncError::RollbackFound(roll) => {
                    SyncStatus::SyncError(SyncError::RollbackFound(roll))
                }
                SyncError::UnknownOperation(_) => {
                    unreachable!("There should be no unknown starting operations during the resolution of a blockage.");
                }
                SyncError::EmptySync => {
                    unreachable!(
                        "There should be no empty syncs during the resolution of a blockage"
                    );
                }
            },
        }
    }
}

impl OpLog {
    /// Creates a new log
    pub fn new(op: FullOp) -> Self {
        let mut ops = Vec::new();
        ops.push(op);
        OpLog { ops }
    }

    /// Adds an operation to the end of the OpLog
    pub fn add_op(&mut self, op: FullOp) {
        self.ops.push(op);
    }

    /// Creates a slice of this log starting at the given index. `None` is returned if `index` is
    /// out of bounds.
    pub(crate) fn get_slice(&self, id: OpId) -> Option<OpSlice> {
        self.get_slice_extra(id, 0)
    }

    /// Creates a slice of this log starting at the given index. `None` is returned if `index` is
    /// out of bounds.
    pub(crate) fn get_slice_extra(&self, id: OpId, mut extra: usize) -> Option<OpSlice> {
        let mut end = false;
        let mut ops: Vec<FullOp> = Vec::new();
        for i_op in self.ops.iter().rev().cloned() {
            if end && extra == 0 {
                break;
            }
            if end {
                extra -= 1;
            }
            end |= i_op.id == id;
            ops.push(i_op);
        }
        if !end && extra != 0 {
            return None;
        }
        Some(OpSlice {
            ops: ops.into_iter().rev().collect(),
        })
    }

    pub(crate) fn slice_from_slice(&self, ops: &OpSlice) -> Result<OpSlice, SyncError> {
        let op = match ops.start_op() {
            Some(op) => op,
            None => {
                return Err(SyncError::EmptySync);
            }
        };
        match self.get_slice(op.id) {
            Some(slice) => {
                if slice.start_op().unwrap() != op {
                    return Err(SyncError::RollbackFound(slice));
                }
                Ok(slice)
            }
            None => Err(SyncError::UnknownOperation(op)),
        }
    }

    /// Removes all elements in the log starting at the first index of the given slice. All
    /// operations in the slice are then appended to the end of the log.
    pub fn overwrite(&mut self, ops: OpSlice) -> Result<(), SyncError> {
        let slice = self.slice_from_slice(&ops)?;
        let id = slice.start_id().unwrap();
        let index = self.ops.iter().position(|o| o.id == id).unwrap();
        self.ops.truncate(index);
        self.ops.extend(ops.ops.into_iter());
        Ok(())
    }

    /// Creates a slice of the current log by starting at the end and moving back. All operations
    /// that cause the closure to return `true` will be dropped and `false` will be kept. An
    /// operation causes `None` to be returned will end the iteration, will not be in the slice,
    /// but kept in the log.
    pub fn create_rollback(&self, id: OpId) -> Option<Rollback> {
        let mut ops = self.get_slice_extra(id, 1)?;
        ops.ops.iter_mut().skip(1).for_each(|op| op.active = false);
        Some(Rollback { ops })
    }

    /// Applies a rollback to this log.
    /// Err is returned if there is a different in between the length of the given slice and the
    /// corresponding slice of this log, and this log is not changed.
    /// Otherwise, the rollback is simply applied.
    ///
    /// NOTE: An OpSync is returned as the error data because the sender needs to have an
    /// up-to-date history before sendings a rollback.
    pub fn apply_rollback(&mut self, rollback: Rollback) -> Result<(), RollbackError> {
        let slice = self
            .slice_from_slice(&rollback.ops)
            .map_err(RollbackError::SliceError)?;
        if slice.ops.len() > rollback.ops.ops.len() {
            return Err(RollbackError::OutOfSync(OpSync { ops: slice }));
        }
        let mut r_op = rollback.ops.ops.iter();
        for i_op in slice.ops.iter() {
            let mut broke = false;
            while let Some(r) = r_op.next() {
                // If the id is unknown, the operation is unknow... so we continue.
                // Unknown, inactive ops ok to keep around. They can't affect anything
                if i_op.id == r.id {
                    broke = true;
                    break;
                }
            }
            if !broke {
                return Err(RollbackError::OutOfSync(OpSync { ops: slice }));
            }
        }
        // This should never return an Err
        self.overwrite(rollback.ops)
            .map_err(RollbackError::SliceError)
    }

    /// Attempts to sync the local log with a remote log.
    /// Returns Err if the starting op id of the given log can't be found in this log.
    /// Otherwise, Ok is returned and contains a SyncStatus
    pub fn sync(&mut self, other: OpSync) -> SyncStatus {
        let slice = match self.slice_from_slice(&other.ops) {
            Ok(s) => s,
            Err(e) => {
                return SyncStatus::SyncError(e);
            }
        };
        slice.merge(other.ops)
    }
}

impl OpSlice {
    /// Creates a new slice
    pub fn new() -> Self {
        OpSlice { ops: Vec::new() }
    }

    /// Adds an operation to the end of the OpSlice
    pub fn add_op(&mut self, op: FullOp) {
        self.ops.push(op);
    }

    /// Returns the index of the first stored operation.
    pub fn start_op(&self) -> Option<FullOp> {
        self.ops.first().cloned()
    }

    /// Returns the index of the first stored operation.
    pub fn start_id(&self) -> Option<OpId> {
        self.ops.first().map(|o| o.id)
    }

    /// Takes the slice and strips all inactive operations. This is only needed in the unlikely
    /// scenerio where a client rollbacks without communicating with the server and then tries to
    /// sync with the server.
    pub fn squash(self) -> Self {
        Self {
            ops: self.ops.into_iter().filter(|o| o.active).collect(),
        }
    }

    /// Takes another op slice and attempts to merge it with this slice.
    ///
    /// If there are no blockages, the `Ok` varient is returned containing the rectified log and
    /// this log is updated.
    ///
    /// If there is a blockage, the `Err` varient is returned two partial logs, a copy of this log and the
    /// given log. The first operation of  but whose first operations are blocking.
    ///
    /// Promised invarient: If two slices can be merged without blockages, they will be meaningfully the
    /// identical; however, identical sequences are not the same. For example, if player A records
    /// their match result and then player B records their result for their (different) match, the
    /// order of these can be swapped without issue.
    ///
    /// The algorithm: For each operation in the given slice, this slice is walked start to finish
    /// until one of the following happens.
    ///     1) An operation identical to the first event in the given log is found. This operation
    ///        is removed from both logs and push onto the new log. We then move to the next
    ///        operation in the given log.
    ///     2) An operation that blocks the first operation in the given log is found. The new log
    ///        is applied, and the current logs are returned to be rectified.
    ///     3) The end of the sliced log is reached and the first operation of the given log is
    ///        removed and push onto the new log.
    /// If there are remaining elements in the sliced log, those are removed and pushed onto the
    /// new log.
    /// The new log is then returned.
    ///
    /// Every operation "knows" what it blocks.
    pub fn merge(self, other: OpSlice) -> SyncStatus {
        let mut agreed: Vec<FullOp> = Vec::with_capacity(self.ops.len() + other.ops.len());
        let mut self_iter = self.ops.iter();
        let mut other_iter = self.ops.iter();
        while let Some(self_op) = self_iter.next() {
            // Our (the server's) rollbacks are ok
            if !self_op.active {
                agreed.push(self_op.clone());
                continue;
            }
            if let Some(other_op) = other_iter.next() {
                if !other_op.active {
                    // Their (the client's) rollbacks are not ok. They need to squash them or use
                    // our history.
                    return SyncStatus::SyncError(SyncError::RollbackFound(other));
                }
                if self_op.op == other_op.op {
                    agreed.push(self_op.clone());
                }
                for i_op in self_iter.clone() {
                    if i_op.op == other_op.op {
                        agreed.push(other_op.clone());
                        break;
                    } else if i_op.blocks(other_op) || other_op.blocks(i_op) {
                        // Blockage found!
                        return SyncStatus::InProgress(Blockage {
                            known: OpSlice {
                                ops: self_iter.cloned().collect(),
                            },
                            agreed: OpSlice { ops: agreed },
                            other: OpSlice {
                                ops: other_iter.cloned().collect(),
                            },
                            problem: (i_op.clone(), other_op.clone()),
                        });
                    }
                }
            } else {
                agreed.push(self_op.clone());
            }
        }
        SyncStatus::Completed(OpSync {
            ops: OpSlice { ops: agreed },
        })
    }
}

impl Default for OpSlice {
    fn default() -> Self {
        Self::new()
    }
}

impl From<Rollback> for OpSlice {
    fn from(r: Rollback) -> OpSlice {
        r.ops
    }
}

impl From<OpSync> for OpSlice {
    fn from(s: OpSync) -> OpSlice {
        s.ops
    }
}

impl From<SyncError> for SyncStatus {
    fn from(other: SyncError) -> SyncStatus {
        SyncStatus::SyncError(other)
    }
}

impl From<Blockage> for SyncStatus {
    fn from(other: Blockage) -> SyncStatus {
        SyncStatus::InProgress(other)
    }
}

impl From<OpSync> for SyncStatus {
    fn from(other: OpSync) -> SyncStatus {
        SyncStatus::Completed(other)
    }
}

impl FullOp {
    /// Creates a new FullOp from an existing TournOp
    pub fn new(op: TournOp) -> Self {
        Self {
            op,
            id: OpId::new(Uuid::new_v4()),
            active: true,
        }
    }

    /// Determines if the given operation affects this operation
    pub fn blocks(&self, other: &Self) -> bool {
        self.op.blocks(&other.op)
    }
}

impl TournOp {
    /// Determines if this operation only makes sense if it happens before the other.
    pub fn implied_ordering(&self, _other: &Self) -> bool {
        todo!()
        /*
        use TournOp::*;
        match self {
            Freeze => other == &Thaw(),
            ReadyPlayer(p1) => if let UnReadyPlayer(p2) = other {
                p1 == p2
            } else {
                false
            },
            _ => false,
        }
        */
    }

    /// Determines if this operation blocks a given operation
    pub fn blocks(&self, _other: &Self) -> bool {
        todo!()
        /*
        use TournOp::*;
        match self {
            // Blocks everything
            Freeze |
            Thaw |
            End |
            Cancel => true,
            // Blocks nothing
            Create(_) |
            TimeExtension(RoundIdentifier, Duration) => false,
            // Blocks at least one thing
            CheckIn(p1) => match other {
                PrunePlayers => true,
                _ => false,
            },
            RegisterPlayer(_) => match other {
                PrunePlayers => true,
                Cut(usize) => false,
                ReadyPlayer(PlayerIdentifier) => false,
                UnReadyPlayer(PlayerIdentifier) => false,
            },
            UpdateReg(bool) => false,
            Start => false,
            RecordResult(RoundIdentifier, RoundResult) => false,
            ConfirmResult(PlayerIdentifier) => false,
            DropPlayer(PlayerIdentifier) => false,
            AdminDropPlayer(PlayerIdentifier) => false,
            AddDeck(PlayerIdentifier, String, Deck) => false,
            RemoveDeck(PlayerIdentifier, String) => false,
            RemoveRound(RoundIdentifier) => false,
            SetGamerTag(PlayerIdentifier, String) => false,
            ReadyPlayer(PlayerIdentifier) => false,
            UnReadyPlayer(PlayerIdentifier) => false,
            UpdateTournSetting(TournamentSetting) => false,
            GiveBye(PlayerIdentifier) => false,
            CreateRound(Vec<PlayerIdentifier>) => false,
            PairRound => false,
            Cut(usize) => false,
            PruneDecks => false,
            PrunePlayers => false,
        }
        */
    }
<<<<<<< HEAD

    /// Swaps the player identifier in an operation for another. Uses to swap an id for a name in
    /// the operation sync protocol
    pub fn swap_player_ident(self, ident: PlayerIdentifier) -> Self {
        use TournOp::*;
        match self {
            UpdateReg(_)
            | Create(_, _, _)
            | Start()
            | Freeze()
            | Thaw()
            | End()
            | Cancel()
            | RegisterPlayer(_)
            | UpdateTournSetting(_)
            | PairRound()
            | TimeExtension(_, _)
            | Cut(_)
            | PruneDecks()
            | PrunePlayers()
            | RemoveRound(_)
            | RecordResult(_, _)
            | CreateRound(_)
            | AdminRegisterPlayer(_)
            | AdminRecordResult(_, _) => self,
            CheckIn(_) => Self::CheckIn(ident),
            ConfirmResult(_) => Self::ConfirmResult(ident),
            DropPlayer(_) => Self::DropPlayer(ident),
            AdminDropPlayer(_) => Self::AdminDropPlayer(ident),
            AddDeck(_, name, deck) => Self::AddDeck(ident, name, deck),
            RemoveDeck(_, deck) => Self::RemoveDeck(ident, deck),
            SetGamerTag(_, name) => Self::SetGamerTag(ident, name),
            ReadyPlayer(_) => Self::ReadyPlayer(ident),
            UnReadyPlayer(_) => Self::UnReadyPlayer(ident),
            GiveBye(_) => Self::GiveBye(ident),
            AdminConfirmResult(_) => Self::AdminConfirmResult(ident),
            AdminAddDeck(_, name, deck) => Self::AdminAddDeck(ident, name, deck),
            AdminReadyPlayer(_) => Self::AdminReadyPlayer(ident),
            AdminUnReadyPlayer(_) => Self::UnReadyPlayer(ident),
        }
    }

    /// Swaps all the player identifiers in an operation for another set of identifiers. Uses to
    /// swap ids for names in the operation sync protocol
    pub fn swap_all_player_idents(self, idents: Vec<PlayerIdentifier>) -> Self {
        use TournOp::*;
        match self {
            UpdateReg(_)
            | Create(_, _, _)
            | Start()
            | Freeze()
            | Thaw()
            | End()
            | Cancel()
            | RegisterPlayer(_)
            | UpdateTournSetting(_)
            | PairRound()
            | TimeExtension(_, _)
            | Cut(_)
            | PruneDecks()
            | PrunePlayers()
            | RemoveRound(_)
            | RecordResult(_, _)
            | CheckIn(_)
            | ConfirmResult(_)
            | DropPlayer(_)
            | AdminDropPlayer(_)
            | AddDeck(_, _, _)
            | RemoveDeck(_, _)
            | SetGamerTag(_, _)
            | ReadyPlayer(_)
            | UnReadyPlayer(_)
            | GiveBye(_)
            | AdminAddDeck(_, _, _)
            | AdminReadyPlayer(_)
            | AdminUnReadyPlayer(_)
            | AdminRegisterPlayer(_)
            | AdminConfirmResult(_)
            | AdminRecordResult(_, _) => self,
            CreateRound(_) => Self::CreateRound(idents),
        }
    }

    /// Swaps a match identifier in an operation for another identifier. Uses to swap ids for match
    /// numbers in the operation sync protocol
    pub fn swap_match_ident(self, ident: RoundIdentifier) -> Self {
        use TournOp::*;
        match self {
            UpdateReg(_)
            | Create(_, _, _)
            | Start()
            | Freeze()
            | Thaw()
            | End()
            | Cancel()
            | CheckIn(_)
            | RegisterPlayer(_)
            | ConfirmResult(_)
            | DropPlayer(_)
            | AdminDropPlayer(_)
            | AddDeck(_, _, _)
            | RemoveDeck(_, _)
            | RemoveRound(_)
            | SetGamerTag(_, _)
            | ReadyPlayer(_)
            | UnReadyPlayer(_)
            | UpdateTournSetting(_)
            | GiveBye(_)
            | CreateRound(_)
            | PairRound()
            | Cut(_)
            | PruneDecks()
            | PrunePlayers()
            | AdminAddDeck(_, _, _)
            | AdminReadyPlayer(_)
            | AdminUnReadyPlayer(_)
            | AdminRegisterPlayer(_)
            | AdminConfirmResult(_) => self,
            AdminRecordResult(_, res) => Self::AdminRecordResult(ident, res),
            TimeExtension(_, dur) => Self::TimeExtension(ident, dur),
            RecordResult(_, res) => Self::RecordResult(ident, res),
        }
    }

    /// Returns the player identifier of an operation if that operation contains exactly on player
    /// identifier
    pub fn get_player_ident(&self) -> Option<PlayerIdentifier> {
        use TournOp::*;
        match self {
            UpdateReg(_)
            | Create(_, _, _)
            | Start()
            | Freeze()
            | Thaw()
            | End()
            | Cancel()
            | RegisterPlayer(_)
            | UpdateTournSetting(_)
            | PairRound()
            | TimeExtension(_, _)
            | Cut(_)
            | PruneDecks()
            | PrunePlayers()
            | RemoveRound(_)
            | RecordResult(_, _)
            | AdminRegisterPlayer(_)
            | AdminRecordResult(_, _)
            | CreateRound(_) => None,
            CheckIn(ident)
            | ConfirmResult(ident)
            | DropPlayer(ident)
            | AdminDropPlayer(ident)
            | AddDeck(ident, _, _)
            | RemoveDeck(ident, _)
            | SetGamerTag(ident, _)
            | ReadyPlayer(ident)
            | UnReadyPlayer(ident)
            | AdminConfirmResult(ident)
            | AdminAddDeck(ident, _, _)
            | AdminReadyPlayer(ident)
            | AdminUnReadyPlayer(ident)
            | GiveBye(ident) => Some(ident.clone()),
        }
    }

    // Used only for CreateRound
    /// Returns all the player identifiers of an operation if that operation contains multiple identifiers
    pub fn list_player_ident(&self) -> Option<Vec<PlayerIdentifier>> {
        use TournOp::*;
        match self {
            UpdateReg(_)
            | Create(_, _, _)
            | Start()
            | Freeze()
            | Thaw()
            | End()
            | Cancel()
            | RegisterPlayer(_)
            | UpdateTournSetting(_)
            | PairRound()
            | TimeExtension(_, _)
            | Cut(_)
            | PruneDecks()
            | CheckIn(_)
            | ConfirmResult(_)
            | DropPlayer(_)
            | AdminDropPlayer(_)
            | AddDeck(_, _, _)
            | RemoveDeck(_, _)
            | SetGamerTag(_, _)
            | ReadyPlayer(_)
            | UnReadyPlayer(_)
            | GiveBye(_)
            | PrunePlayers()
            | RemoveRound(_)
            | AdminRegisterPlayer(_)
            | AdminRecordResult(_, _)
            | AdminConfirmResult(_)
            | AdminAddDeck(_, _, _)
            | AdminReadyPlayer(_)
            | AdminUnReadyPlayer(_)
            | RecordResult(_, _) => None,
            CreateRound(idents) => Some(idents.clone()),
        }
    }

    /// Returns the round identifier of an operation if that operation contains exactly on round
    /// identifier.
    pub fn get_match_ident(&self) -> Option<RoundIdentifier> {
        use TournOp::*;
        match self {
            UpdateReg(_)
            | Create(_, _, _)
            | Start()
            | Freeze()
            | Thaw()
            | End()
            | Cancel()
            | CheckIn(_)
            | RegisterPlayer(_)
            | ConfirmResult(_)
            | DropPlayer(_)
            | AdminDropPlayer(_)
            | AddDeck(_, _, _)
            | RemoveDeck(_, _)
            | RemoveRound(_)
            | SetGamerTag(_, _)
            | ReadyPlayer(_)
            | UnReadyPlayer(_)
            | UpdateTournSetting(_)
            | GiveBye(_)
            | CreateRound(_)
            | PairRound()
            | Cut(_)
            | AdminRegisterPlayer(_)
            | AdminConfirmResult(_)
            | AdminAddDeck(_, _, _)
            | AdminReadyPlayer(_)
            | AdminUnReadyPlayer(_)
            | PruneDecks()
            | PrunePlayers() => None,
            AdminRecordResult(ident, _) | TimeExtension(ident, _) | RecordResult(ident, _) => {
                Some(ident.clone())
            }
        }
    }
=======
>>>>>>> b35082d5
}<|MERGE_RESOLUTION|>--- conflicted
+++ resolved
@@ -9,11 +9,7 @@
     accounts::SquireAccount,
     admin::TournOfficialId,
     error::TournamentError,
-<<<<<<< HEAD
-    identifiers::{OpId, PlayerIdentifier, RoundIdentifier},
-=======
     identifiers::{AdminId, OpId, PlayerIdentifier, RoundIdentifier},
->>>>>>> b35082d5
     round::{RoundResult, RoundStatus},
     settings::TournamentSetting,
     tournament::TournamentPreset,
@@ -635,253 +631,4 @@
         }
         */
     }
-<<<<<<< HEAD
-
-    /// Swaps the player identifier in an operation for another. Uses to swap an id for a name in
-    /// the operation sync protocol
-    pub fn swap_player_ident(self, ident: PlayerIdentifier) -> Self {
-        use TournOp::*;
-        match self {
-            UpdateReg(_)
-            | Create(_, _, _)
-            | Start()
-            | Freeze()
-            | Thaw()
-            | End()
-            | Cancel()
-            | RegisterPlayer(_)
-            | UpdateTournSetting(_)
-            | PairRound()
-            | TimeExtension(_, _)
-            | Cut(_)
-            | PruneDecks()
-            | PrunePlayers()
-            | RemoveRound(_)
-            | RecordResult(_, _)
-            | CreateRound(_)
-            | AdminRegisterPlayer(_)
-            | AdminRecordResult(_, _) => self,
-            CheckIn(_) => Self::CheckIn(ident),
-            ConfirmResult(_) => Self::ConfirmResult(ident),
-            DropPlayer(_) => Self::DropPlayer(ident),
-            AdminDropPlayer(_) => Self::AdminDropPlayer(ident),
-            AddDeck(_, name, deck) => Self::AddDeck(ident, name, deck),
-            RemoveDeck(_, deck) => Self::RemoveDeck(ident, deck),
-            SetGamerTag(_, name) => Self::SetGamerTag(ident, name),
-            ReadyPlayer(_) => Self::ReadyPlayer(ident),
-            UnReadyPlayer(_) => Self::UnReadyPlayer(ident),
-            GiveBye(_) => Self::GiveBye(ident),
-            AdminConfirmResult(_) => Self::AdminConfirmResult(ident),
-            AdminAddDeck(_, name, deck) => Self::AdminAddDeck(ident, name, deck),
-            AdminReadyPlayer(_) => Self::AdminReadyPlayer(ident),
-            AdminUnReadyPlayer(_) => Self::UnReadyPlayer(ident),
-        }
-    }
-
-    /// Swaps all the player identifiers in an operation for another set of identifiers. Uses to
-    /// swap ids for names in the operation sync protocol
-    pub fn swap_all_player_idents(self, idents: Vec<PlayerIdentifier>) -> Self {
-        use TournOp::*;
-        match self {
-            UpdateReg(_)
-            | Create(_, _, _)
-            | Start()
-            | Freeze()
-            | Thaw()
-            | End()
-            | Cancel()
-            | RegisterPlayer(_)
-            | UpdateTournSetting(_)
-            | PairRound()
-            | TimeExtension(_, _)
-            | Cut(_)
-            | PruneDecks()
-            | PrunePlayers()
-            | RemoveRound(_)
-            | RecordResult(_, _)
-            | CheckIn(_)
-            | ConfirmResult(_)
-            | DropPlayer(_)
-            | AdminDropPlayer(_)
-            | AddDeck(_, _, _)
-            | RemoveDeck(_, _)
-            | SetGamerTag(_, _)
-            | ReadyPlayer(_)
-            | UnReadyPlayer(_)
-            | GiveBye(_)
-            | AdminAddDeck(_, _, _)
-            | AdminReadyPlayer(_)
-            | AdminUnReadyPlayer(_)
-            | AdminRegisterPlayer(_)
-            | AdminConfirmResult(_)
-            | AdminRecordResult(_, _) => self,
-            CreateRound(_) => Self::CreateRound(idents),
-        }
-    }
-
-    /// Swaps a match identifier in an operation for another identifier. Uses to swap ids for match
-    /// numbers in the operation sync protocol
-    pub fn swap_match_ident(self, ident: RoundIdentifier) -> Self {
-        use TournOp::*;
-        match self {
-            UpdateReg(_)
-            | Create(_, _, _)
-            | Start()
-            | Freeze()
-            | Thaw()
-            | End()
-            | Cancel()
-            | CheckIn(_)
-            | RegisterPlayer(_)
-            | ConfirmResult(_)
-            | DropPlayer(_)
-            | AdminDropPlayer(_)
-            | AddDeck(_, _, _)
-            | RemoveDeck(_, _)
-            | RemoveRound(_)
-            | SetGamerTag(_, _)
-            | ReadyPlayer(_)
-            | UnReadyPlayer(_)
-            | UpdateTournSetting(_)
-            | GiveBye(_)
-            | CreateRound(_)
-            | PairRound()
-            | Cut(_)
-            | PruneDecks()
-            | PrunePlayers()
-            | AdminAddDeck(_, _, _)
-            | AdminReadyPlayer(_)
-            | AdminUnReadyPlayer(_)
-            | AdminRegisterPlayer(_)
-            | AdminConfirmResult(_) => self,
-            AdminRecordResult(_, res) => Self::AdminRecordResult(ident, res),
-            TimeExtension(_, dur) => Self::TimeExtension(ident, dur),
-            RecordResult(_, res) => Self::RecordResult(ident, res),
-        }
-    }
-
-    /// Returns the player identifier of an operation if that operation contains exactly on player
-    /// identifier
-    pub fn get_player_ident(&self) -> Option<PlayerIdentifier> {
-        use TournOp::*;
-        match self {
-            UpdateReg(_)
-            | Create(_, _, _)
-            | Start()
-            | Freeze()
-            | Thaw()
-            | End()
-            | Cancel()
-            | RegisterPlayer(_)
-            | UpdateTournSetting(_)
-            | PairRound()
-            | TimeExtension(_, _)
-            | Cut(_)
-            | PruneDecks()
-            | PrunePlayers()
-            | RemoveRound(_)
-            | RecordResult(_, _)
-            | AdminRegisterPlayer(_)
-            | AdminRecordResult(_, _)
-            | CreateRound(_) => None,
-            CheckIn(ident)
-            | ConfirmResult(ident)
-            | DropPlayer(ident)
-            | AdminDropPlayer(ident)
-            | AddDeck(ident, _, _)
-            | RemoveDeck(ident, _)
-            | SetGamerTag(ident, _)
-            | ReadyPlayer(ident)
-            | UnReadyPlayer(ident)
-            | AdminConfirmResult(ident)
-            | AdminAddDeck(ident, _, _)
-            | AdminReadyPlayer(ident)
-            | AdminUnReadyPlayer(ident)
-            | GiveBye(ident) => Some(ident.clone()),
-        }
-    }
-
-    // Used only for CreateRound
-    /// Returns all the player identifiers of an operation if that operation contains multiple identifiers
-    pub fn list_player_ident(&self) -> Option<Vec<PlayerIdentifier>> {
-        use TournOp::*;
-        match self {
-            UpdateReg(_)
-            | Create(_, _, _)
-            | Start()
-            | Freeze()
-            | Thaw()
-            | End()
-            | Cancel()
-            | RegisterPlayer(_)
-            | UpdateTournSetting(_)
-            | PairRound()
-            | TimeExtension(_, _)
-            | Cut(_)
-            | PruneDecks()
-            | CheckIn(_)
-            | ConfirmResult(_)
-            | DropPlayer(_)
-            | AdminDropPlayer(_)
-            | AddDeck(_, _, _)
-            | RemoveDeck(_, _)
-            | SetGamerTag(_, _)
-            | ReadyPlayer(_)
-            | UnReadyPlayer(_)
-            | GiveBye(_)
-            | PrunePlayers()
-            | RemoveRound(_)
-            | AdminRegisterPlayer(_)
-            | AdminRecordResult(_, _)
-            | AdminConfirmResult(_)
-            | AdminAddDeck(_, _, _)
-            | AdminReadyPlayer(_)
-            | AdminUnReadyPlayer(_)
-            | RecordResult(_, _) => None,
-            CreateRound(idents) => Some(idents.clone()),
-        }
-    }
-
-    /// Returns the round identifier of an operation if that operation contains exactly on round
-    /// identifier.
-    pub fn get_match_ident(&self) -> Option<RoundIdentifier> {
-        use TournOp::*;
-        match self {
-            UpdateReg(_)
-            | Create(_, _, _)
-            | Start()
-            | Freeze()
-            | Thaw()
-            | End()
-            | Cancel()
-            | CheckIn(_)
-            | RegisterPlayer(_)
-            | ConfirmResult(_)
-            | DropPlayer(_)
-            | AdminDropPlayer(_)
-            | AddDeck(_, _, _)
-            | RemoveDeck(_, _)
-            | RemoveRound(_)
-            | SetGamerTag(_, _)
-            | ReadyPlayer(_)
-            | UnReadyPlayer(_)
-            | UpdateTournSetting(_)
-            | GiveBye(_)
-            | CreateRound(_)
-            | PairRound()
-            | Cut(_)
-            | AdminRegisterPlayer(_)
-            | AdminConfirmResult(_)
-            | AdminAddDeck(_, _, _)
-            | AdminReadyPlayer(_)
-            | AdminUnReadyPlayer(_)
-            | PruneDecks()
-            | PrunePlayers() => None,
-            AdminRecordResult(ident, _) | TimeExtension(ident, _) | RecordResult(ident, _) => {
-                Some(ident.clone())
-            }
-        }
-    }
-=======
->>>>>>> b35082d5
 }