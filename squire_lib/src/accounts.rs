use serde::{Deserialize, Serialize};
<<<<<<< HEAD

use crate::identifiers::{OrganizationAccountId, UserAccountId};
use crate::settings::TournamentSettingsTree;
=======
use uuid::Uuid;

use crate::{
    identifiers::{AdminId, OrganizationAccountId, UserAccountId},
    operations::TournOp,
    settings::TournamentSettingsTree,
    tournament::TournamentPreset,
    tournament_manager::TournamentManager,
};
>>>>>>> b35082d5

#[derive(Serialize, Deserialize, Debug, Clone, PartialEq)]
/// An enum that encodes the amount of information that is shared about the player after a
/// tournament is over
pub enum SharingPermissions {
    /// Everything about the player is shared and their account is linked to their registration
    /// information
    Everything,
    /// Deck information is shared, but not the player's name
    OnlyDeckList,
    /// Only the name of the player's deck is shard
    OnlyDeckName,
    /// Nothing about the player is shared
    Nothing,
}

#[derive(Serialize, Deserialize, Debug, Clone, PartialEq)]
/// The core model for an account for a user
pub struct SquireAccount {
    /// The user's name
    pub user_name: String,
    /// The name that's displayed on the user's account
    pub display_name: String,
    /// The name of the user on MTG Arena
    pub arena_name: Option<String>,
    /// The name of the user on Magic: Online
    pub mtgo_name: Option<String>,
    /// The name of the user on Cockatrice
    pub trice_name: Option<String>,
    /// The user's Id
    pub user_id: UserAccountId,
    /// The amount of data that the user wishes to have shared after a tournament is over
    pub do_share: SharingPermissions,
}

#[derive(Serialize, Deserialize, Debug, Clone, PartialEq)]
/// The core model for an account for an organization
pub struct OrganizationAccount {
    /// The displayed name of the org
    pub display_name: String,
    /// The name of the org
    pub org_name: String,
    /// The org's id
    pub account_id: OrganizationAccountId,
    /// The owner of the account
    pub owner: SquireAccount,
    /// A list of accounts that will be added as judges to new tournaments
    pub default_judge: Vec<SquireAccount>,
    /// A list of accounts that will be added as tournament admins to new tournaments
    pub default_admins: Vec<SquireAccount>,
    /// The default settings for new tournaments
    pub default_tournament_settings: TournamentSettingsTree,
}

impl SquireAccount {
    /// Creates a new account object
    pub fn new(user_name: String, display_name: String) -> Self {
        Self {
            user_name,
            display_name,
            user_id: Uuid::new_v4().into(),
            arena_name: None,
            mtgo_name: None,
            trice_name: None,
            do_share: SharingPermissions::Everything,
        }
    }

    /// Creates a new tournament and loads it with the default settings of the org
    pub fn create_tournament(
        &self,
        name: String,
        preset: TournamentPreset,
        format: String,
    ) -> TournamentManager {
        TournamentManager::new(self.clone(), name, preset, format)
    }
}

impl OrganizationAccount {
    /// Creates a new account object
    pub fn new(owner: SquireAccount, org_name: String, display_name: String) -> Self {
        Self {
            owner,
            org_name,
            display_name,
            account_id: Uuid::new_v4().into(),
            default_judge: Vec::new(),
            default_admins: Vec::new(),
            default_tournament_settings: TournamentSettingsTree::new(),
        }
    }

    /// Creates a new tournament and loads it with the default settings of the org
    pub fn create_tournament(
        &self,
        name: String,
        preset: TournamentPreset,
        format: String,
    ) -> TournamentManager {
        let mut tourn = TournamentManager::new(self.owner.clone(), name, preset, format);
        let owner_id: AdminId = self.owner.user_id.0.into();
        for judge in self.default_judge.iter().cloned() {
            // Should never error
            let _ = tourn.apply_op(TournOp::RegisterJudge(owner_id, judge));
        }
        for admin in self.default_admins.iter().cloned() {
            // Should never error
            let _ = tourn.apply_op(TournOp::RegisterJudge(owner_id, admin));
        }
        for s in self.default_tournament_settings.as_settings(preset) {
            // TODO: Should we be returning this error??
            // Or maybe this should never error... The settings tree would have to enforce this.
            let _ = tourn.apply_op(TournOp::UpdateTournSetting(owner_id, s));
        }
        tourn
    }
}<|MERGE_RESOLUTION|>--- conflicted
+++ resolved
@@ -1,9 +1,4 @@
 use serde::{Deserialize, Serialize};
-<<<<<<< HEAD
-
-use crate::identifiers::{OrganizationAccountId, UserAccountId};
-use crate::settings::TournamentSettingsTree;
-=======
 use uuid::Uuid;
 
 use crate::{
@@ -13,7 +8,6 @@
     tournament::TournamentPreset,
     tournament_manager::TournamentManager,
 };
->>>>>>> b35082d5
 
 #[derive(Serialize, Deserialize, Debug, Clone, PartialEq)]
 /// An enum that encodes the amount of information that is shared about the player after a
