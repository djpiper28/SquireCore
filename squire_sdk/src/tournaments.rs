--- conflicted
+++ resolved
@@ -1,10 +1,6 @@
 use std::collections::HashMap;
 
 use serde::{Deserialize, Serialize};
-<<<<<<< HEAD
-use squire_lib::operations::{OpSlice, OpSync, Rollback, RollbackError, SyncStatus};
-=======
->>>>>>> b35082d5
 pub use squire_lib::{
     error::TournamentError,
     identifiers::{TournamentId, TournamentIdentifier},
